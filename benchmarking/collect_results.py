--- conflicted
+++ resolved
@@ -423,7 +423,7 @@
     )
 
 
-def lasso_bks_convergence(results):
+def lasso_poly_scatter(results):
 
     axes_keys = [
         ["config", "seed"],
@@ -432,60 +432,27 @@
     results = extract_all_results(results, axes_keys)
     (seeds,) = results.axes
 
-    color_cycle = plt.rcParams["axes.prop_cycle"].by_key()["color"]
-
     ms = np.asarray(results.alo_m)
-    # ms_recip = ms
-    # ms_recip = np.concatenate([1 / ms[:-1], [0.0]])
-
-<<<<<<< HEAD
-    plt.plot(
-        ms,
-        np.median(results.alo_bks_risks, axis=0).T,
-        "--",
-        color=color_cycle[0],
-        label="BKS-ALO",
-    )
-    plt.plot(
-        ms,
-        np.median(results.alo_poly_risks, axis=0).T,
-        color=color_cycle[1],
-        label="RandALO",
-    )
-=======
+    ms_recip = 1 / ms
+    ms_recip = np.concatenate([1 / ms[:-1], [0.0]])
+
     plt.plot(1 / ms, np.median(results.alo_bks_risks, axis=0).T, label="BKS-ALO")
-    #plt.plot(1 / ms, np.median(results.alo_poly_risks, axis=0).T, "-.", label="RandALO")
->>>>>>> f2256dbd
+    # plt.plot(1 / ms, np.median(results.alo_poly_risks, axis=0).T, "-.", label="RandALO")
 
     plt.fill_between(
-        ms,
+        ms_recip,
         *np.percentile(results.alo_bks_risks, [25, 75], axis=0),
-        color=color_cycle[0],
         alpha=0.2,
     )
-<<<<<<< HEAD
-    plt.fill_between(
-        ms,
-        *np.percentile(results.alo_poly_risks, [25, 75], axis=0),
-        color=color_cycle[1],
-        alpha=0.2,
-    )
-=======
-    #plt.fill_between(
+    # plt.fill_between(
     #   ms_recip,
     #   *np.percentile(results.alo_poly_risks, [25, 75], axis=0),
     #   alpha=0.2,
-    #)
->>>>>>> f2256dbd
-
-    plt.axhline(
-        np.median(results.test_risks), color="black", linestyle=":", label="Test error"
-    )
+    # )
+
+    plt.axhline(np.median(results.test_risks), color="black", linestyle="--")
     # fill between interquartile range of test risk
-    # xlim = np.asarray([0, np.max(ms_recip)])
-    # plt.xscale("log")
-    xlim = np.asarray([np.min(ms), np.max(ms)])
-    xlim = np.asarray([np.min(ms), 300])
+    xlim = np.asarray([0, np.max(ms_recip)])
     plt.fill_between(
         xlim,
         *np.percentile(results.test_risks, [25, 75])[:, None],
@@ -493,8 +460,6 @@
         alpha=0.2,
     )
     ylim = plt.ylim()
-<<<<<<< HEAD
-=======
     aspect_ratio = (xlim[1] - xlim[0]) / (ylim[1] - ylim[0])
 
     for angle in np.linspace(0, np.pi / 2, 9)[1:-1]:
@@ -507,44 +472,128 @@
             alpha=0.2,
         )
 
-    #ms_filter = np.asarray([m for m in ms if m >= 25 and m <= 50])
-    #i_ms = [results.alo_m.index(m) for m in ms_filter]
-
-    inv_ms = np.array([0.04      , 0.04      , 0.03846154, 0.03846154, 0.03703704,
-                       0.03703704, 0.03571429, 0.03571429, 0.03448276, 0.03448276,
-                       0.03333333, 0.03333333, 0.03225806, 0.03225806, 0.03125   ,
-                       0.03125   , 0.03030303, 0.03030303, 0.02941176, 0.02941176,
-                       0.02857143, 0.02857143, 0.02777778, 0.02777778, 0.02702703,
-                       0.02702703, 0.02631579, 0.02631579, 0.02564103, 0.02564103,
-                       0.025     , 0.025     , 0.02439024, 0.02439024, 0.02380952,
-                       0.02380952, 0.02325581, 0.02325581, 0.02272727, 0.02272727,
-                       0.02222222, 0.02222222, 0.02173913, 0.02173913, 0.0212766 ,
-                       0.0212766 , 0.02083333, 0.02083333, 0.02040816, 0.02      ])
-
-    risks = np.array([3498.54348982, 3523.03338677, 3499.892891  , 3512.83093777,
-                      3466.28244952, 3477.67107397, 3471.00952082, 3482.95405323,
-                      3477.99106963, 3470.18876317, 3487.27051889, 3507.85561273,
-                      3462.8255875 , 3483.77628774, 3447.1151502 , 3466.61032851,
-                      3461.12945087, 3439.49563918, 3444.53416898, 3423.68149226,
-                      3443.14867226, 3454.15553333, 3441.09913286, 3421.56535423,
-                      3430.39672024, 3431.31171564, 3439.73497225, 3438.51568312,
-                      3438.80234594, 3427.48612042, 3415.04565812, 3442.95227054,
-                      3412.95298509, 3419.79949664, 3416.64411817, 3425.05715343,
-                      3419.45085793, 3407.72558733, 3410.82475155, 3414.77051308,
-                      3423.45816518, 3421.52255356, 3392.004082  , 3408.92798226,
-                      3415.76117281, 3405.41355706, 3405.37847544, 3407.77875578,
-                      3405.28154779, 3400.74429551]) / 5000
+    # ms_filter = np.asarray([m for m in ms if m >= 25 and m <= 50])
+    # i_ms = [results.alo_m.index(m) for m in ms_filter]
+
+    inv_ms = np.array(
+        [
+            0.04,
+            0.04,
+            0.03846154,
+            0.03846154,
+            0.03703704,
+            0.03703704,
+            0.03571429,
+            0.03571429,
+            0.03448276,
+            0.03448276,
+            0.03333333,
+            0.03333333,
+            0.03225806,
+            0.03225806,
+            0.03125,
+            0.03125,
+            0.03030303,
+            0.03030303,
+            0.02941176,
+            0.02941176,
+            0.02857143,
+            0.02857143,
+            0.02777778,
+            0.02777778,
+            0.02702703,
+            0.02702703,
+            0.02631579,
+            0.02631579,
+            0.02564103,
+            0.02564103,
+            0.025,
+            0.025,
+            0.02439024,
+            0.02439024,
+            0.02380952,
+            0.02380952,
+            0.02325581,
+            0.02325581,
+            0.02272727,
+            0.02272727,
+            0.02222222,
+            0.02222222,
+            0.02173913,
+            0.02173913,
+            0.0212766,
+            0.0212766,
+            0.02083333,
+            0.02083333,
+            0.02040816,
+            0.02,
+        ]
+    )
+
+    risks = (
+        np.array(
+            [
+                3498.54348982,
+                3523.03338677,
+                3499.892891,
+                3512.83093777,
+                3466.28244952,
+                3477.67107397,
+                3471.00952082,
+                3482.95405323,
+                3477.99106963,
+                3470.18876317,
+                3487.27051889,
+                3507.85561273,
+                3462.8255875,
+                3483.77628774,
+                3447.1151502,
+                3466.61032851,
+                3461.12945087,
+                3439.49563918,
+                3444.53416898,
+                3423.68149226,
+                3443.14867226,
+                3454.15553333,
+                3441.09913286,
+                3421.56535423,
+                3430.39672024,
+                3431.31171564,
+                3439.73497225,
+                3438.51568312,
+                3438.80234594,
+                3427.48612042,
+                3415.04565812,
+                3442.95227054,
+                3412.95298509,
+                3419.79949664,
+                3416.64411817,
+                3425.05715343,
+                3419.45085793,
+                3407.72558733,
+                3410.82475155,
+                3414.77051308,
+                3423.45816518,
+                3421.52255356,
+                3392.004082,
+                3408.92798226,
+                3415.76117281,
+                3405.41355706,
+                3405.37847544,
+                3407.77875578,
+                3405.28154779,
+                3400.74429551,
+            ]
+        )
+        / 5000
+    )
     w = np.array([3292.98379179, 5329.12757204]) / 5000
 
-    plt.scatter(
-        inv_ms,
-        risks,
-        label='subsampled-sketch risks'
-    )
+    plt.scatter(inv_ms, risks, label="subsampled-sketch risks")
     plt.plot(
         np.linspace(0, 0.1),
         np.vander(np.linspace(0, 0.1), 2, True) @ w,
-        label='$\hat{R}_0 + \hat{R}_1 / m$'
+        label="$\hat{R}_0 + \hat{R}_1 / m$",
     )
 
     """
@@ -575,18 +624,81 @@
         label='$\hat{R}_0 + \hat{R}_1 / m$'
     )
     """
->>>>>>> f2256dbd
 
     plt.xlim(np.asarray([0, 0.06]))
     plt.ylim(np.asarray([0.638, 0.72]))
 
-<<<<<<< HEAD
+    # plt.title("Convergence of Risk Estimate in $m$")
+    plt.xlabel("$1/m$")
+    plt.ylabel("Risk estimate")
+    plt.legend()
+
+    plt.show()
+
+
+def lasso_bks_convergence(results):
+
+    axes_keys = [
+        ["config", "seed"],
+    ]
+
+    results = extract_all_results(results, axes_keys)
+    (seeds,) = results.axes
+
+    color_cycle = plt.rcParams["axes.prop_cycle"].by_key()["color"]
+
+    ms = np.asarray(results.alo_m)
+    # ms_recip = ms
+    # ms_recip = np.concatenate([1 / ms[:-1], [0.0]])
+
+    plt.plot(
+        ms,
+        np.median(results.alo_bks_risks, axis=0).T,
+        "--",
+        color=color_cycle[0],
+        label="BKS-ALO",
+    )
+    plt.plot(
+        ms,
+        np.median(results.alo_poly_risks, axis=0).T,
+        color=color_cycle[1],
+        label="RandALO",
+    )
+
+    plt.fill_between(
+        ms,
+        *np.percentile(results.alo_bks_risks, [25, 75], axis=0),
+        color=color_cycle[0],
+        alpha=0.2,
+    )
+    plt.fill_between(
+        ms,
+        *np.percentile(results.alo_poly_risks, [25, 75], axis=0),
+        color=color_cycle[1],
+        alpha=0.2,
+    )
+
+    plt.axhline(
+        np.median(results.test_risks), color="black", linestyle=":", label="Test error"
+    )
+    # fill between interquartile range of test risk
+    # xlim = np.asarray([0, np.max(ms_recip)])
+    # plt.xscale("log")
+    xlim = np.asarray([np.min(ms), np.max(ms)])
+    xlim = np.asarray([np.min(ms), 300])
+    plt.fill_between(
+        xlim,
+        *np.percentile(results.test_risks, [25, 75])[:, None],
+        facecolor="black",
+        alpha=0.2,
+    )
+    ylim = plt.ylim()
+
+    plt.xlim(xlim)
+    plt.ylim(ylim)
+
     plt.title("Convergence to ALO")
     plt.xlabel("Number of matvecs $m$")
-=======
-    #plt.title("Convergence of Risk Estimate in $m$")
-    plt.xlabel("$1/m$")
->>>>>>> f2256dbd
     plt.ylabel("Risk estimate")
     plt.legend()
 
@@ -905,6 +1017,7 @@
 collect_mapping = {
     "categorical_comp": categorical_comp,
     "lasso_bks_convergence": lasso_bks_convergence,
+    "lasso_poly_scatter": lasso_poly_scatter,
     "lasso_scaling_normal": lasso_scaling_normal,
     "lasso_sweep": lasso_sweep,
     "logistic_comp": logistic_comp,
